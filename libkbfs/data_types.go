--- conflicted
+++ resolved
@@ -713,13 +713,6 @@
 	BlockInfo            BlockInfo
 }
 
-<<<<<<< HEAD
-// RekeyResult represents the result of an rekey operation.
-type RekeyResult struct {
-	DidRekey      bool
-	NeedsPaperKey bool
-}
-=======
 // FavoritesOp defines an operation related to favorites.
 type FavoritesOp int
 
@@ -735,4 +728,9 @@
 	// FavoritesOpNoChange means no changes regarding to favorites should be made.
 	FavoritesOpNoChange
 )
->>>>>>> 04139771
+
+// RekeyResult represents the result of an rekey operation.
+type RekeyResult struct {
+	DidRekey      bool
+	NeedsPaperKey bool
+}