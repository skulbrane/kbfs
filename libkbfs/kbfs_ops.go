--- conflicted
+++ resolved
@@ -708,14 +708,9 @@
 // RequestRekey implements the KBFSOps interface for KBFSOpsStandard
 func (fs *KBFSOpsStandard) RequestRekey(id tlf.ID) {
 	// We currently only support rekeys of master branches.
-<<<<<<< HEAD
-	ops := fs.getOpsNoAdd(FolderBranch{Tlf: id, Branch: MasterBranch})
+	ops := fs.getOps(context.Background(),
+		FolderBranch{Tlf: id, Branch: MasterBranch}, FavoritesOpNoChange)
 	ops.RequestRekey(id)
-=======
-	ops := fs.getOps(ctx,
-		FolderBranch{Tlf: id, Branch: MasterBranch}, FavoritesOpNoChange)
-	return ops.Rekey(ctx, id)
->>>>>>> 04139771
 }
 
 // SyncFromServerForTesting implements the KBFSOps interface for KBFSOpsStandard
