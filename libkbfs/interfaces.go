// Copyright 2016 Keybase Inc. All rights reserved.
// Use of this source code is governed by a BSD
// license that can be found in the LICENSE file.

package libkbfs

import (
	"time"

	"github.com/keybase/client/go/libkb"
	"github.com/keybase/client/go/logger"
	"github.com/keybase/client/go/protocol/keybase1"
	"github.com/keybase/kbfs/kbfsblock"
	"github.com/keybase/kbfs/kbfscodec"
	"github.com/keybase/kbfs/kbfscrypto"
	"github.com/keybase/kbfs/tlf"
	metrics "github.com/rcrowley/go-metrics"
	"golang.org/x/net/context"
)

type dataVersioner interface {
	// DataVersion returns the data version for this block
	DataVersion() DataVer
}

type logMaker interface {
	MakeLogger(module string) logger.Logger
}

type blockCacher interface {
	BlockCache() BlockCache
}

type keyGetterGetter interface {
	keyGetter() blockKeyGetter
}

type codecGetter interface {
	Codec() kbfscodec.Codec
}

type blockServerGetter interface {
	BlockServer() BlockServer
}

type cryptoPureGetter interface {
	cryptoPure() cryptoPure
}

// Block just needs to be (de)serialized using msgpack
type Block interface {
	dataVersioner
	// GetEncodedSize returns the encoded size of this block, but only
	// if it has been previously set; otherwise it returns 0.
	GetEncodedSize() uint32
	// SetEncodedSize sets the encoded size of this block, locally
	// caching it.  The encoded size is not serialized.
	SetEncodedSize(size uint32)
	// NewEmpty returns a new block of the same type as this block
	NewEmpty() Block
	// Set sets this block to the same value as the passed-in block
	Set(other Block)
	// ToCommonBlock retrieves this block as a *CommonBlock.
	ToCommonBlock() *CommonBlock
}

// NodeID is a unique but transient ID for a Node. That is, two Node
// objects in memory at the same time represent the same file or
// directory if and only if their NodeIDs are equal (by pointer).
type NodeID interface {
	// ParentID returns the NodeID of the directory containing the
	// pointed-to file or directory, or nil if none exists.
	ParentID() NodeID
}

// Node represents a direct pointer to a file or directory in KBFS.
// It is somewhat like an inode in a regular file system.  Users of
// KBFS can use Node as a handle when accessing files or directories
// they have previously looked up.
type Node interface {
	// GetID returns the ID of this Node. This should be used as a
	// map key instead of the Node itself.
	GetID() NodeID
	// GetFolderBranch returns the folder ID and branch for this Node.
	GetFolderBranch() FolderBranch
	// GetBasename returns the current basename of the node, or ""
	// if the node has been unlinked.
	GetBasename() string
}

// KBFSOps handles all file system operations.  Expands all indirect
// pointers.  Operations that modify the server data change all the
// block IDs along the path, and so must return a path with the new
// BlockIds so the caller can update their references.
//
// KBFSOps implementations must guarantee goroutine-safety of calls on
// a per-top-level-folder basis.
//
// There are two types of operations that could block:
//   * remote-sync operations, that need to synchronously update the
//     MD for the corresponding top-level folder.  When these
//     operations return successfully, they will have guaranteed to
//     have successfully written the modification to the KBFS servers.
//   * remote-access operations, that don't sync any modifications to KBFS
//     servers, but may block on reading data from the servers.
//
// KBFSOps implementations are supposed to give git-like consistency
// semantics for modification operations; they will be visible to
// other clients immediately after the remote-sync operations succeed,
// if and only if there was no other intervening modification to the
// same folder.  If not, the change will be sync'd to the server in a
// special per-device "unmerged" area before the operation succeeds.
// In this case, the modification will not be visible to other clients
// until the KBFS code on this device performs automatic conflict
// resolution in the background.
//
// All methods take a Context (see https://blog.golang.org/context),
// and if that context is cancelled during the operation, KBFSOps will
// abort any blocking calls and return ctx.Err(). Any notifications
// resulting from an operation will also include this ctx (or a
// Context derived from it), allowing the caller to determine whether
// the notification is a result of their own action or an external
// action.
type KBFSOps interface {
	// GetFavorites returns the logged-in user's list of favorite
	// top-level folders.  This is a remote-access operation.
	GetFavorites(ctx context.Context) ([]Favorite, error)
	// RefreshCachedFavorites tells the instances to forget any cached
	// favorites list and fetch a new list from the server.  The
	// effects are asychronous; if there's an error refreshing the
	// favorites, the cached favorites will become empty.
	RefreshCachedFavorites(ctx context.Context)
	// AddFavorite adds the favorite to both the server and
	// the local cache.
	AddFavorite(ctx context.Context, fav Favorite) error
	// DeleteFavorite deletes the favorite from both the server and
	// the local cache.  Idempotent, so it succeeds even if the folder
	// isn't favorited.
	DeleteFavorite(ctx context.Context, fav Favorite) error

	// GetTLFCryptKeys gets crypt key of all generations as well as
	// TLF ID for tlfHandle. The returned keys (the keys slice) are ordered by
	// generation, starting with the key for FirstValidKeyGen.
	GetTLFCryptKeys(ctx context.Context, tlfHandle *TlfHandle) (
		keys []kbfscrypto.TLFCryptKey, id tlf.ID, err error)

	// GetTLFID gets the TLF ID for tlfHandle.
	GetTLFID(ctx context.Context, tlfHandle *TlfHandle) (tlf.ID, error)

	// GetOrCreateRootNode returns the root node and root entry
	// info associated with the given TLF handle and branch, if
	// the logged-in user has read permissions to the top-level
	// folder. It creates the folder if one doesn't exist yet (and
	// branch == MasterBranch), and the logged-in user has write
	// permissions to the top-level folder.  This is a
	// remote-access operation.
	GetOrCreateRootNode(
		ctx context.Context, h *TlfHandle, branch BranchName) (
		node Node, ei EntryInfo, err error)
	// GetRootNode is like GetOrCreateRootNode but if the root node
	// does not exist it will return a nil Node and not create it.
	GetRootNode(
		ctx context.Context, h *TlfHandle, branch BranchName) (
		node Node, ei EntryInfo, err error)
	// GetDirChildren returns a map of children in the directory,
	// mapped to their EntryInfo, if the logged-in user has read
	// permission for the top-level folder.  This is a remote-access
	// operation.
	GetDirChildren(ctx context.Context, dir Node) (map[string]EntryInfo, error)
	// Lookup returns the Node and entry info associated with a
	// given name in a directory, if the logged-in user has read
	// permissions to the top-level folder.  The returned Node is nil
	// if the name is a symlink.  This is a remote-access operation.
	Lookup(ctx context.Context, dir Node, name string) (Node, EntryInfo, error)
	// Stat returns the entry info associated with a
	// given Node, if the logged-in user has read permissions to the
	// top-level folder.  This is a remote-access operation.
	Stat(ctx context.Context, node Node) (EntryInfo, error)
	// CreateDir creates a new subdirectory under the given node, if
	// the logged-in user has write permission to the top-level
	// folder.  Returns the new Node for the created subdirectory, and
	// its new entry info.  This is a remote-sync operation.
	CreateDir(ctx context.Context, dir Node, name string) (
		Node, EntryInfo, error)
	// CreateFile creates a new file under the given node, if the
	// logged-in user has write permission to the top-level folder.
	// Returns the new Node for the created file, and its new
	// entry info. excl (when implemented) specifies whether this is an exclusive
	// create.  Semantically setting excl to WithExcl is like O_CREAT|O_EXCL in a
	// Unix open() call.
	//
	// This is a remote-sync operation.
	CreateFile(ctx context.Context, dir Node, name string, isExec bool, excl Excl) (
		Node, EntryInfo, error)
	// CreateLink creates a new symlink under the given node, if the
	// logged-in user has write permission to the top-level folder.
	// Returns the new entry info for the created symlink.  This
	// is a remote-sync operation.
	CreateLink(ctx context.Context, dir Node, fromName string, toPath string) (
		EntryInfo, error)
	// RemoveDir removes the subdirectory represented by the given
	// node, if the logged-in user has write permission to the
	// top-level folder.  Will return an error if the subdirectory is
	// not empty.  This is a remote-sync operation.
	RemoveDir(ctx context.Context, dir Node, dirName string) error
	// RemoveEntry removes the directory entry represented by the
	// given node, if the logged-in user has write permission to the
	// top-level folder.  This is a remote-sync operation.
	RemoveEntry(ctx context.Context, dir Node, name string) error
	// Rename performs an atomic rename operation with a given
	// top-level folder if the logged-in user has write permission to
	// that folder, and will return an error if nodes from different
	// folders are passed in.  Also returns an error if the new name
	// already has an entry corresponding to an existing directory
	// (only non-dir types may be renamed over).  This is a
	// remote-sync operation.
	Rename(ctx context.Context, oldParent Node, oldName string, newParent Node,
		newName string) error
	// Read fills in the given buffer with data from the file at the
	// given node starting at the given offset, if the logged-in user
	// has read permission to the top-level folder.  The read data
	// reflects any outstanding writes and truncates to that file that
	// have been written through this KBFSOps object, even if those
	// writes have not yet been sync'd.  There is no guarantee that
	// Read returns all of the requested data; it will return the
	// number of bytes that it wrote to the dest buffer.  Reads on an
	// unlinked file may or may not succeed, depending on whether or
	// not the data has been cached locally.  If (0, nil) is returned,
	// that means EOF has been reached. This is a remote-access
	// operation.
	Read(ctx context.Context, file Node, dest []byte, off int64) (int64, error)
	// Write modifies the file at the given node, by writing the given
	// buffer at the given offset within the file, if the logged-in
	// user has write permission to the top-level folder.  It
	// overwrites any data already there, and extends the file size as
	// necessary to accomodate the new data.  It guarantees to write
	// the entire buffer in one operation.  Writes on an unlinked file
	// may or may not succeed as no-ops, depending on whether or not
	// the necessary blocks have been locally cached.  This is a
	// remote-access operation.
	Write(ctx context.Context, file Node, data []byte, off int64) error
	// Truncate modifies the file at the given node, by either
	// shrinking or extending its size to match the given size, if the
	// logged-in user has write permission to the top-level folder.
	// If extending the file, it pads the new data with 0s.  Truncates
	// on an unlinked file may or may not succeed as no-ops, depending
	// on whether or not the necessary blocks have been locally
	// cached.  This is a remote-access operation.
	Truncate(ctx context.Context, file Node, size uint64) error
	// SetEx turns on or off the executable bit on the file
	// represented by a given node, if the logged-in user has write
	// permissions to the top-level folder.  This is a remote-sync
	// operation.
	SetEx(ctx context.Context, file Node, ex bool) error
	// SetMtime sets the modification time on the file represented by
	// a given node, if the logged-in user has write permissions to
	// the top-level folder.  If mtime is nil, it is a noop.  This is
	// a remote-sync operation.
	SetMtime(ctx context.Context, file Node, mtime *time.Time) error
	// Sync flushes all outstanding writes and truncates for the given
	// file to the KBFS servers, if the logged-in user has write
	// permissions to the top-level folder.  If done through a file
	// system interface, this may include modifications done via
	// multiple file handles.  This is a remote-sync operation.
	Sync(ctx context.Context, file Node) error
	// FolderStatus returns the status of a particular folder/branch, along
	// with a channel that will be closed when the status has been
	// updated (to eliminate the need for polling this method).
	FolderStatus(ctx context.Context, folderBranch FolderBranch) (
		FolderBranchStatus, <-chan StatusUpdate, error)
	// Status returns the status of KBFS, along with a channel that will be
	// closed when the status has been updated (to eliminate the need for
	// polling this method). KBFSStatus can be non-empty even if there is an
	// error.
	Status(ctx context.Context) (
		KBFSStatus, <-chan StatusUpdate, error)
	// UnstageForTesting clears out this device's staged state, if
	// any, and fast-forwards to the current head of this
	// folder-branch.
	UnstageForTesting(ctx context.Context, folderBranch FolderBranch) error
	// Rekey rekeys this folder.
	Rekey(ctx context.Context, id tlf.ID) error
	// SyncFromServerForTesting blocks until the local client has
	// contacted the server and guaranteed that all known updates
	// for the given top-level folder have been applied locally
	// (and notifications sent out to any observers).  It returns
	// an error if this folder-branch is currently unmerged or
	// dirty locally.
	SyncFromServerForTesting(ctx context.Context, folderBranch FolderBranch) error
	// GetUpdateHistory returns a complete history of all the merged
	// updates of the given folder, in a data structure that's
	// suitable for encoding directly into JSON.  This is an expensive
	// operation, and should only be used for ocassional debugging.
	// Note that the history does not include any unmerged changes or
	// outstanding writes from the local device.
	GetUpdateHistory(ctx context.Context, folderBranch FolderBranch) (
		history TLFUpdateHistory, err error)
	// GetEditHistory returns a clustered list of the most recent file
	// edits by each of the valid writers of the given folder.  users
	// looking to get updates to this list can register as an observer
	// for the folder.
	GetEditHistory(ctx context.Context, folderBranch FolderBranch) (
		edits TlfWriterEdits, err error)

	// GetNodeMetadata gets metadata associated with a Node.
	GetNodeMetadata(ctx context.Context, node Node) (NodeMetadata, error)

	// Shutdown is called to clean up any resources associated with
	// this KBFSOps instance.
	Shutdown(ctx context.Context) error
	// PushConnectionStatusChange updates the status of a service for
	// human readable connection status tracking.
	PushConnectionStatusChange(service string, newStatus error)
	// PushStatusChange causes Status listeners to be notified via closing
	// the status channel.
	PushStatusChange()
	// ClearPrivateFolderMD clears any cached private folder metadata,
	// e.g. on a logout.
	ClearPrivateFolderMD(ctx context.Context)
<<<<<<< HEAD

	// GetPathStringByNode gets the full canonical path for a give node.
	GetPathStringByNode(ctx context.Context, node Node) (string, error)
=======
	// ForceFastForward forwards the nodes of all folders to their
	// newest version, if the folder is not currently receiving
	// updates.  It works asynchronously, so no error is returned.
	ForceFastForward(ctx context.Context)
>>>>>>> f3035782
}

// KeybaseService is an interface for communicating with the keybase
// service.
type KeybaseService interface {
	// Resolve, given an assertion, resolves it to a username/UID
	// pair. The username <-> UID mapping is trusted and
	// immutable, so it can be cached. If the assertion is just
	// the username or a UID assertion, then the resolution can
	// also be trusted. If the returned pair is equal to that of
	// the current session, then it can also be
	// trusted. Otherwise, Identify() needs to be called on the
	// assertion before the assertion -> (username, UID) mapping
	// can be trusted.
	Resolve(ctx context.Context, assertion string) (
		libkb.NormalizedUsername, keybase1.UID, error)

	// Identify, given an assertion, returns a UserInfo struct
	// with the user that matches that assertion, or an error
	// otherwise. The reason string is displayed on any tracker
	// popups spawned.
	Identify(ctx context.Context, assertion, reason string) (UserInfo, error)

	// LoadUserPlusKeys returns a UserInfo struct for a
	// user with the specified UID.
	// If you have the UID for a user and don't require Identify to
	// validate an assertion or the identity of a user, use this to
	// get UserInfo structs as it is much cheaper than Identify.
	LoadUserPlusKeys(ctx context.Context, uid keybase1.UID) (UserInfo, error)

	// LoadUnverifiedKeys returns a list of unverified public keys.  They are the union
	// of all known public keys associated with the account and the currently verified
	// keys currently part of the user's sigchain.
	LoadUnverifiedKeys(ctx context.Context, uid keybase1.UID) (
		[]keybase1.PublicKey, error)

	// CurrentSession returns a SessionInfo struct with all the
	// information for the current session, or an error otherwise.
	CurrentSession(ctx context.Context, sessionID int) (SessionInfo, error)

	// FavoriteAdd adds the given folder to the list of favorites.
	FavoriteAdd(ctx context.Context, folder keybase1.Folder) error

	// FavoriteAdd removes the given folder from the list of
	// favorites.
	FavoriteDelete(ctx context.Context, folder keybase1.Folder) error

	// FavoriteList returns the current list of favorites.
	FavoriteList(ctx context.Context, sessionID int) ([]keybase1.Folder, error)

	// Notify sends a filesystem notification.
	Notify(ctx context.Context, notification *keybase1.FSNotification) error

	// NotifySyncStatus sends a sync status notification.
	NotifySyncStatus(ctx context.Context,
		status *keybase1.FSPathSyncStatus) error

	// FlushUserFromLocalCache instructs this layer to clear any
	// KBFS-side, locally-cached information about the given user.
	// This does NOT involve communication with the daemon, this is
	// just to force future calls loading this user to fall through to
	// the daemon itself, rather than being served from the cache.
	FlushUserFromLocalCache(ctx context.Context, uid keybase1.UID)

	// FlushUserUnverifiedKeysFromLocalCache instructs this layer to clear any
	// KBFS-side, locally-cached unverified keys for the given user.
	FlushUserUnverifiedKeysFromLocalCache(ctx context.Context, uid keybase1.UID)

	// TODO: Add CryptoClient methods, too.

	// EstablishMountDir asks the service for the current mount path
	// and sets it if not established.
	EstablishMountDir(ctx context.Context) (string, error)

	// Shutdown frees any resources associated with this
	// instance. No other methods may be called after this is
	// called.
	Shutdown()
}

// KeybaseServiceCn defines methods needed to construct KeybaseService
// and Crypto implementations.
type KeybaseServiceCn interface {
	NewKeybaseService(config Config, params InitParams, ctx Context, log logger.Logger) (KeybaseService, error)
	NewCrypto(config Config, params InitParams, ctx Context, log logger.Logger) (Crypto, error)
}

type resolver interface {
	// Resolve, given an assertion, resolves it to a username/UID
	// pair. The username <-> UID mapping is trusted and
	// immutable, so it can be cached. If the assertion is just
	// the username or a UID assertion, then the resolution can
	// also be trusted. If the returned pair is equal to that of
	// the current session, then it can also be
	// trusted. Otherwise, Identify() needs to be called on the
	// assertion before the assertion -> (username, UID) mapping
	// can be trusted.
	Resolve(ctx context.Context, assertion string) (
		libkb.NormalizedUsername, keybase1.UID, error)
}

type identifier interface {
	// Identify resolves an assertion (which could also be a
	// username) to a UserInfo struct, spawning tracker popups if
	// necessary.  The reason string is displayed on any tracker
	// popups spawned.
	Identify(ctx context.Context, assertion, reason string) (UserInfo, error)
}

type normalizedUsernameGetter interface {
	// GetNormalizedUsername returns the normalized username
	// corresponding to the given UID.
	GetNormalizedUsername(ctx context.Context, uid keybase1.UID) (libkb.NormalizedUsername, error)
}

type currentInfoGetter interface {
	// GetCurrentToken gets the current keybase session token.
	GetCurrentToken(ctx context.Context) (string, error)
	// GetCurrentUserInfo gets the name and UID of the current
	// logged-in user.
	GetCurrentUserInfo(ctx context.Context) (
		libkb.NormalizedUsername, keybase1.UID, error)
	// GetCurrentCryptPublicKey gets the crypt public key for the
	// currently-active device.
	GetCurrentCryptPublicKey(ctx context.Context) (
		kbfscrypto.CryptPublicKey, error)
	// GetCurrentVerifyingKey gets the public key used for signing for the
	// currently-active device.
	GetCurrentVerifyingKey(ctx context.Context) (
		kbfscrypto.VerifyingKey, error)
}

// KBPKI interacts with the Keybase daemon to fetch user info.
type KBPKI interface {
	currentInfoGetter
	resolver
	identifier
	normalizedUsernameGetter

	// HasVerifyingKey returns nil if the given user has the given
	// VerifyingKey, and an error otherwise.
	HasVerifyingKey(ctx context.Context, uid keybase1.UID,
		verifyingKey kbfscrypto.VerifyingKey,
		atServerTime time.Time) error

	// HasUnverifiedVerifyingKey returns nil if the given user has the given
	// unverified VerifyingKey, and an error otherwise.  Note that any match
	// is with a key not verified to be currently connected to the user via
	// their sigchain.  This is currently only used to verify finalized or
	// reset TLFs.  Further note that unverified keys is a super set of
	// verified keys.
	HasUnverifiedVerifyingKey(ctx context.Context, uid keybase1.UID,
		verifyingKey kbfscrypto.VerifyingKey) error

	// GetCryptPublicKeys gets all of a user's crypt public keys (including
	// paper keys).
	GetCryptPublicKeys(ctx context.Context, uid keybase1.UID) (
		[]kbfscrypto.CryptPublicKey, error)

	// TODO: Split the methods below off into a separate
	// FavoriteOps interface.

	// FavoriteAdd adds folder to the list of the logged in user's
	// favorite folders.  It is idempotent.
	FavoriteAdd(ctx context.Context, folder keybase1.Folder) error

	// FavoriteDelete deletes folder from the list of the logged in user's
	// favorite folders.  It is idempotent.
	FavoriteDelete(ctx context.Context, folder keybase1.Folder) error

	// FavoriteList returns the list of all favorite folders for
	// the logged in user.
	FavoriteList(ctx context.Context) ([]keybase1.Folder, error)

	// Notify sends a filesystem notification.
	Notify(ctx context.Context, notification *keybase1.FSNotification) error
}

// KeyMetadata is an interface for something that holds key
// information. This is usually implemented by RootMetadata.
type KeyMetadata interface {
	// TlfID returns the ID of the TLF for which this object holds
	// key info.
	TlfID() tlf.ID

	// LatestKeyGeneration returns the most recent key generation
	// with key data in this object, or PublicKeyGen if this TLF
	// is public.
	LatestKeyGeneration() KeyGen

	// GetTlfHandle returns the handle for the TLF. It must not
	// return nil.
	//
	// TODO: Remove the need for this function in this interface,
	// so that BareRootMetadata can implement this interface
	// fully.
	GetTlfHandle() *TlfHandle

	// HasKeyForUser returns whether or not the given user has
	// keys for at least one device. Returns an error if the TLF
	// is public.
	HasKeyForUser(user keybase1.UID) (bool, error)

	// GetTLFCryptKeyParams returns all the necessary info to
	// construct the TLF crypt key for the given key generation,
	// user, and device (identified by its crypt public key), or
	// false if not found. This returns an error if the TLF is
	// public.
	GetTLFCryptKeyParams(
		keyGen KeyGen, user keybase1.UID,
		key kbfscrypto.CryptPublicKey) (
		kbfscrypto.TLFEphemeralPublicKey,
		EncryptedTLFCryptKeyClientHalf,
		TLFCryptKeyServerHalfID, bool, error)

	// StoresHistoricTLFCryptKeys returns whether or not history keys are
	// symmetrically encrypted; if not, they're encrypted per-device.
	StoresHistoricTLFCryptKeys() bool

	// GetHistoricTLFCryptKey attempts to symmetrically decrypt the key at the given
	// generation using the current generation's TLFCryptKey.
	GetHistoricTLFCryptKey(c cryptoPure, keyGen KeyGen,
		currentKey kbfscrypto.TLFCryptKey) (
		kbfscrypto.TLFCryptKey, error)
}

type encryptionKeyGetter interface {
	// GetTLFCryptKeyForEncryption gets the crypt key to use for
	// encryption (i.e., with the latest key generation) for the
	// TLF with the given metadata.
	GetTLFCryptKeyForEncryption(ctx context.Context, kmd KeyMetadata) (
		kbfscrypto.TLFCryptKey, error)
}

type mdDecryptionKeyGetter interface {
	// GetTLFCryptKeyForMDDecryption gets the crypt key to use for the
	// TLF with the given metadata to decrypt the private portion of
	// the metadata.  It finds the appropriate key from mdWithKeys
	// (which in most cases is the same as mdToDecrypt) if it's not
	// already cached.
	GetTLFCryptKeyForMDDecryption(ctx context.Context,
		kmdToDecrypt, kmdWithKeys KeyMetadata) (
		kbfscrypto.TLFCryptKey, error)
}

type blockDecryptionKeyGetter interface {
	// GetTLFCryptKeyForBlockDecryption gets the crypt key to use
	// for the TLF with the given metadata to decrypt the block
	// pointed to by the given pointer.
	GetTLFCryptKeyForBlockDecryption(ctx context.Context, kmd KeyMetadata,
		blockPtr BlockPointer) (kbfscrypto.TLFCryptKey, error)
}

type blockKeyGetter interface {
	encryptionKeyGetter
	blockDecryptionKeyGetter
}

// KeyManager fetches and constructs the keys needed for KBFS file
// operations.
type KeyManager interface {
	blockKeyGetter
	mdDecryptionKeyGetter

	// GetTLFCryptKeyOfAllGenerations gets the crypt keys of all generations
	// for current devices. keys contains crypt keys from all generations, in
	// order, starting from FirstValidKeyGen.
	GetTLFCryptKeyOfAllGenerations(ctx context.Context, kmd KeyMetadata) (
		keys []kbfscrypto.TLFCryptKey, err error)

	// Rekey checks the given MD object, if it is a private TLF,
	// against the current set of device keys for all valid
	// readers and writers.  If there are any new devices, it
	// updates all existing key generations to include the new
	// devices.  If there are devices that have been removed, it
	// creates a new epoch of keys for the TLF.  If there was an
	// error, or the RootMetadata wasn't changed, it returns false.
	// Otherwise, it returns true. If a new key generation is
	// added the second return value points to this new key. This
	// is to allow for caching of the TLF crypt key only after a
	// successful merged write of the metadata. Otherwise we could
	// prematurely pollute the key cache.
	//
	// If the given MD object is a public TLF, it simply updates
	// the TLF's handle with any newly-resolved writers.
	//
	// If promptPaper is set, prompts for any unlocked paper keys.
	// promptPaper shouldn't be set if md is for a public TLF.
	Rekey(ctx context.Context, md *RootMetadata, promptPaper bool) (
		bool, *kbfscrypto.TLFCryptKey, error)
}

// Reporter exports events (asynchronously) to any number of sinks
type Reporter interface {
	// ReportErr records that a given error happened.
	ReportErr(ctx context.Context, tlfName CanonicalTlfName, public bool,
		mode ErrorModeType, err error)
	// AllKnownErrors returns all errors known to this Reporter.
	AllKnownErrors() []ReportedError
	// Notify sends the given notification to any sink.
	Notify(ctx context.Context, notification *keybase1.FSNotification)
	// NotifySyncStatus sends the given path sync status to any sink.
	NotifySyncStatus(ctx context.Context, status *keybase1.FSPathSyncStatus)
	// Shutdown frees any resources allocated by a Reporter.
	Shutdown()
}

// MDCache gets and puts plaintext top-level metadata into the cache.
type MDCache interface {
	// Get gets the metadata object associated with the given TLF ID,
	// revision number, and branch ID (NullBranchID for merged MD).
	Get(tlf tlf.ID, rev MetadataRevision, bid BranchID) (ImmutableRootMetadata, error)
	// Put stores the metadata object.
	Put(md ImmutableRootMetadata) error
	// Delete removes the given metadata object from the cache if it exists.
	Delete(tlf tlf.ID, rev MetadataRevision, bid BranchID)
	// Replace replaces the entry matching the md under the old branch
	// ID with the new one.  If the old entry doesn't exist, this is
	// equivalent to a Put.
	Replace(newRmd ImmutableRootMetadata, oldBID BranchID) error
}

// KeyCache handles caching for both TLFCryptKeys and BlockCryptKeys.
type KeyCache interface {
	// GetTLFCryptKey gets the crypt key for the given TLF.
	GetTLFCryptKey(tlf.ID, KeyGen) (kbfscrypto.TLFCryptKey, error)
	// PutTLFCryptKey stores the crypt key for the given TLF.
	PutTLFCryptKey(tlf.ID, KeyGen, kbfscrypto.TLFCryptKey) error
}

// BlockCacheLifetime denotes the lifetime of an entry in BlockCache.
type BlockCacheLifetime int

const (
	// NoCacheEntry means that the entry will not be cached.
	NoCacheEntry BlockCacheLifetime = iota
	// TransientEntry means that the cache entry may be evicted at
	// any time.
	TransientEntry
	// PermanentEntry means that the cache entry must remain until
	// explicitly removed from the cache.
	PermanentEntry
)

// BlockCacheSimple gets and puts plaintext dir blocks and file blocks into
// a cache.  These blocks are immutable and identified by their
// content hash.
type BlockCacheSimple interface {
	// Get gets the block associated with the given block ID.
	Get(ptr BlockPointer) (Block, error)
	// Put stores the final (content-addressable) block associated
	// with the given block ID. If lifetime is TransientEntry,
	// then it is assumed that the block exists on the server and
	// the entry may be evicted from the cache at any time. If
	// lifetime is PermanentEntry, then it is assumed that the
	// block doesn't exist on the server and must remain in the
	// cache until explicitly removed. As an intermediary state,
	// as when a block is being sent to the server, the block may
	// be put into the cache both with TransientEntry and
	// PermanentEntry -- these are two separate entries. This is
	// fine, since the block should be the same.
	Put(ptr BlockPointer, tlf tlf.ID, block Block,
		lifetime BlockCacheLifetime) error
}

// BlockCache specifies the interface of BlockCacheSimple, and also more
// advanced and internal methods.
type BlockCache interface {
	BlockCacheSimple
	// CheckForKnownPtr sees whether this cache has a transient
	// entry for the given file block, which must be a direct file
	// block containing data).  Returns the full BlockPointer
	// associated with that ID, including key and data versions.
	// If no ID is known, return an uninitialized BlockPointer and
	// a nil error.
	CheckForKnownPtr(tlf tlf.ID, block *FileBlock) (BlockPointer, error)
	// DeleteTransient removes the transient entry for the given
	// pointer from the cache, as well as any cached IDs so the block
	// won't be reused.
	DeleteTransient(ptr BlockPointer, tlf tlf.ID) error
	// Delete removes the permanent entry for the non-dirty block
	// associated with the given block ID from the cache.  No
	// error is returned if no block exists for the given ID.
	DeletePermanent(id kbfsblock.ID) error
	// DeleteKnownPtr removes the cached ID for the given file
	// block. It does not remove the block itself.
	DeleteKnownPtr(tlf tlf.ID, block *FileBlock) error
	// GetWithPrefetch retrieves a block from the cache, along with whether or
	// not it has triggered a prefetch.
	GetWithPrefetch(ptr BlockPointer) (
		block Block, hasPrefetched bool, lifetime BlockCacheLifetime, err error)
	// PutWithPrefetch puts a block into the cache, along with whether or not
	// it has triggered a prefetch.
	PutWithPrefetch(ptr BlockPointer, tlf tlf.ID, block Block,
		lifetime BlockCacheLifetime, hasPrefetched bool) error

	// SetCleanBytesCapacity atomically sets clean bytes capacity for block
	// cache.
	SetCleanBytesCapacity(capacity uint64)

	// GetCleanBytesCapacity atomically gets clean bytes capacity for block
	// cache.
	GetCleanBytesCapacity() (capacity uint64)
}

// DirtyPermChan is a channel that gets closed when the holder has
// permission to write.  We are forced to define it as a type due to a
// bug in mockgen that can't handle return values with a chan
// struct{}.
type DirtyPermChan <-chan struct{}

// DirtyBlockCache gets and puts plaintext dir blocks and file blocks
// into a cache, which have been modified by the application and not
// yet committed on the KBFS servers.  They are identified by a
// (potentially random) ID that may not have any relationship with
// their context, along with a Branch in case the same TLF is being
// modified via multiple branches.  Dirty blocks are never evicted,
// they must be deleted explicitly.
type DirtyBlockCache interface {
	// Get gets the block associated with the given block ID.  Returns
	// the dirty block for the given ID, if one exists.
	Get(tlfID tlf.ID, ptr BlockPointer, branch BranchName) (Block, error)
	// Put stores a dirty block currently identified by the
	// given block pointer and branch name.
	Put(tlfID tlf.ID, ptr BlockPointer, branch BranchName, block Block) error
	// Delete removes the dirty block associated with the given block
	// pointer and branch from the cache.  No error is returned if no
	// block exists for the given ID.
	Delete(tlfID tlf.ID, ptr BlockPointer, branch BranchName) error
	// IsDirty states whether or not the block associated with the
	// given block pointer and branch name is dirty in this cache.
	IsDirty(tlfID tlf.ID, ptr BlockPointer, branch BranchName) bool
	// IsAnyDirty returns whether there are any dirty blocks in the
	// cache. tlfID may be ignored.
	IsAnyDirty(tlfID tlf.ID) bool
	// RequestPermissionToDirty is called whenever a user wants to
	// write data to a file.  The caller provides an estimated number
	// of bytes that will become dirty -- this is difficult to know
	// exactly without pre-fetching all the blocks involved, but in
	// practice we can just use the number of bytes sent in via the
	// Write. It returns a channel that blocks until the cache is
	// ready to receive more dirty data, at which point the channel is
	// closed.  The user must call
	// `UpdateUnsyncedBytes(-estimatedDirtyBytes)` once it has
	// completed its write and called `UpdateUnsyncedBytes` for all
	// the exact dirty block sizes.
	RequestPermissionToDirty(ctx context.Context, tlfID tlf.ID,
		estimatedDirtyBytes int64) (DirtyPermChan, error)
	// UpdateUnsyncedBytes is called by a user, who has already been
	// granted permission to write, with the delta in block sizes that
	// were dirtied as part of the write.  So for example, if a
	// newly-dirtied block of 20 bytes was extended by 5 bytes, they
	// should send 25.  If on the next write (before any syncs), bytes
	// 10-15 of that same block were overwritten, they should send 0
	// over the channel because there were no new bytes.  If an
	// already-dirtied block is truncated, or if previously requested
	// bytes have now been updated more accurately in previous
	// requests, newUnsyncedBytes may be negative.  wasSyncing should
	// be true if `BlockSyncStarted` has already been called for this
	// block.
	UpdateUnsyncedBytes(tlfID tlf.ID, newUnsyncedBytes int64, wasSyncing bool)
	// UpdateSyncingBytes is called when a particular block has
	// started syncing, or with a negative number when a block is no
	// longer syncing due to an error (and BlockSyncFinished will
	// never be called).
	UpdateSyncingBytes(tlfID tlf.ID, size int64)
	// BlockSyncFinished is called when a particular block has
	// finished syncing, though the overall sync might not yet be
	// complete.  This lets the cache know it might be able to grant
	// more permission to writers.
	BlockSyncFinished(tlfID tlf.ID, size int64)
	// SyncFinished is called when a complete sync has completed and
	// its dirty blocks have been removed from the cache.  This lets
	// the cache know it might be able to grant more permission to
	// writers.
	SyncFinished(tlfID tlf.ID, size int64)
	// ShouldForceSync returns true if the sync buffer is full enough
	// to force all callers to sync their data immediately.
	ShouldForceSync(tlfID tlf.ID) bool

	// Shutdown frees any resources associated with this instance.  It
	// returns an error if there are any unsynced blocks.
	Shutdown() error
}

// cryptoPure contains all methods of Crypto that don't depend on
// implicit state, i.e. they're pure functions of the input.
type cryptoPure interface {
	// MakeRandomTlfID generates a dir ID using a CSPRNG.
	MakeRandomTlfID(isPublic bool) (tlf.ID, error)

	// MakeRandomBranchID generates a per-device branch ID using a
	// CSPRNG.  It will not return LocalSquashBranchID or
	// NullBranchID.
	MakeRandomBranchID() (BranchID, error)

	// MakeMdID computes the MD ID of a RootMetadata object.
	// TODO: This should move to BareRootMetadata. Note though, that some mock tests
	// rely on it being part of the config and crypto_measured.go uses it to keep
	// statistics on time spent hashing.
	MakeMdID(md BareRootMetadata) (MdID, error)

	// MakeMerkleHash computes the hash of a RootMetadataSigned object
	// for inclusion into the KBFS Merkle tree.
	MakeMerkleHash(md *RootMetadataSigned) (MerkleHash, error)

	// MakeTemporaryBlockID generates a temporary block ID using a
	// CSPRNG. This is used for indirect blocks before they're
	// committed to the server.
	MakeTemporaryBlockID() (kbfsblock.ID, error)

	// MakeRefNonce generates a block reference nonce using a
	// CSPRNG. This is used for distinguishing different references to
	// the same BlockID.
	MakeBlockRefNonce() (kbfsblock.RefNonce, error)

	// MakeRandomTLFEphemeralKeys generates ephemeral keys using a
	// CSPRNG for a TLF. These keys can then be used to key/rekey
	// the TLF.
	MakeRandomTLFEphemeralKeys() (kbfscrypto.TLFEphemeralPublicKey,
		kbfscrypto.TLFEphemeralPrivateKey, error)

	// MakeRandomTLFKeys generates keys using a CSPRNG for a
	// single key generation of a TLF.
	MakeRandomTLFKeys() (kbfscrypto.TLFPublicKey,
		kbfscrypto.TLFPrivateKey, kbfscrypto.TLFCryptKey, error)
	// MakeRandomTLFCryptKeyServerHalf generates the server-side of a
	// top-level folder crypt key.
	MakeRandomTLFCryptKeyServerHalf() (
		kbfscrypto.TLFCryptKeyServerHalf, error)

	// MakeRandomBlockCryptKeyServerHalf generates the server-side of
	// a block crypt key.
	MakeRandomBlockCryptKeyServerHalf() (
		kbfscrypto.BlockCryptKeyServerHalf, error)

	// EncryptTLFCryptKeyClientHalf encrypts a TLFCryptKeyClientHalf
	// using both a TLF's ephemeral private key and a device pubkey.
	EncryptTLFCryptKeyClientHalf(
		privateKey kbfscrypto.TLFEphemeralPrivateKey,
		publicKey kbfscrypto.CryptPublicKey,
		clientHalf kbfscrypto.TLFCryptKeyClientHalf) (
		EncryptedTLFCryptKeyClientHalf, error)

	// EncryptPrivateMetadata encrypts a PrivateMetadata object.
	EncryptPrivateMetadata(
		pmd PrivateMetadata, key kbfscrypto.TLFCryptKey) (
		EncryptedPrivateMetadata, error)
	// DecryptPrivateMetadata decrypts a PrivateMetadata object.
	DecryptPrivateMetadata(
		encryptedPMD EncryptedPrivateMetadata,
		key kbfscrypto.TLFCryptKey) (PrivateMetadata, error)

	// EncryptBlocks encrypts a block. plainSize is the size of the encoded
	// block; EncryptBlock() must guarantee that plainSize <=
	// len(encryptedBlock).
	EncryptBlock(block Block, key kbfscrypto.BlockCryptKey) (
		plainSize int, encryptedBlock EncryptedBlock, err error)

	// DecryptBlock decrypts a block. Similar to EncryptBlock(),
	// DecryptBlock() must guarantee that (size of the decrypted
	// block) <= len(encryptedBlock).
	DecryptBlock(encryptedBlock EncryptedBlock,
		key kbfscrypto.BlockCryptKey, block Block) error

	// GetTLFCryptKeyServerHalfID creates a unique ID for this particular
	// kbfscrypto.TLFCryptKeyServerHalf.
	GetTLFCryptKeyServerHalfID(
		user keybase1.UID, devicePubKey kbfscrypto.CryptPublicKey,
		serverHalf kbfscrypto.TLFCryptKeyServerHalf) (
		TLFCryptKeyServerHalfID, error)

	// VerifyTLFCryptKeyServerHalfID verifies the ID is the proper HMAC result.
	VerifyTLFCryptKeyServerHalfID(serverHalfID TLFCryptKeyServerHalfID,
		user keybase1.UID, deviceKID keybase1.KID,
		serverHalf kbfscrypto.TLFCryptKeyServerHalf) error

	// EncryptMerkleLeaf encrypts a Merkle leaf node with the TLFPublicKey.
	EncryptMerkleLeaf(leaf MerkleLeaf, pubKey kbfscrypto.TLFPublicKey,
		nonce *[24]byte, ePrivKey kbfscrypto.TLFEphemeralPrivateKey) (
		EncryptedMerkleLeaf, error)

	// DecryptMerkleLeaf decrypts a Merkle leaf node with the TLFPrivateKey.
	DecryptMerkleLeaf(encryptedLeaf EncryptedMerkleLeaf,
		privKey kbfscrypto.TLFPrivateKey, nonce *[24]byte,
		ePubKey kbfscrypto.TLFEphemeralPublicKey) (*MerkleLeaf, error)

	// MakeTLFWriterKeyBundleID hashes a TLFWriterKeyBundleV3 to create an ID.
	MakeTLFWriterKeyBundleID(wkb TLFWriterKeyBundleV3) (TLFWriterKeyBundleID, error)

	// MakeTLFReaderKeyBundleID hashes a TLFReaderKeyBundleV3 to create an ID.
	MakeTLFReaderKeyBundleID(rkb TLFReaderKeyBundleV3) (TLFReaderKeyBundleID, error)

	// EncryptTLFCryptKeys encrypts an array of historic TLFCryptKeys.
	EncryptTLFCryptKeys(oldKeys []kbfscrypto.TLFCryptKey,
		key kbfscrypto.TLFCryptKey) (EncryptedTLFCryptKeys, error)

	// DecryptTLFCryptKeys decrypts an array of historic TLFCryptKeys.
	DecryptTLFCryptKeys(
		encKeys EncryptedTLFCryptKeys, key kbfscrypto.TLFCryptKey) (
		[]kbfscrypto.TLFCryptKey, error)
}

// Crypto signs, verifies, encrypts, and decrypts stuff.
type Crypto interface {
	cryptoPure

	// Duplicate kbfscrypto.Signer here to work around gomock's
	// limitations.
	Sign(context.Context, []byte) (kbfscrypto.SignatureInfo, error)
	SignForKBFS(context.Context, []byte) (kbfscrypto.SignatureInfo, error)
	SignToString(context.Context, []byte) (string, error)

	// DecryptTLFCryptKeyClientHalf decrypts a
	// kbfscrypto.TLFCryptKeyClientHalf using the current device's
	// private key and the TLF's ephemeral public key.
	DecryptTLFCryptKeyClientHalf(ctx context.Context,
		publicKey kbfscrypto.TLFEphemeralPublicKey,
		encryptedClientHalf EncryptedTLFCryptKeyClientHalf) (
		kbfscrypto.TLFCryptKeyClientHalf, error)

	// DecryptTLFCryptKeyClientHalfAny decrypts one of the
	// kbfscrypto.TLFCryptKeyClientHalf using the available
	// private keys and the ephemeral public key.  If promptPaper
	// is true, the service will prompt the user for any unlocked
	// paper keys.
	DecryptTLFCryptKeyClientHalfAny(ctx context.Context,
		keys []EncryptedTLFCryptKeyClientAndEphemeral,
		promptPaper bool) (
		kbfscrypto.TLFCryptKeyClientHalf, int, error)

	// Shutdown frees any resources associated with this instance.
	Shutdown()
}

// MDOps gets and puts root metadata to an MDServer.  On a get, it
// verifies the metadata is signed by the metadata's signing key.
type MDOps interface {
	// GetForHandle returns the current metadata object
	// corresponding to the given top-level folder's handle and
	// merge status, if the logged-in user has read permission on
	// the folder.  It creates the folder if one doesn't exist
	// yet, and the logged-in user has permission to do so.
	//
	// If there is no returned error, then the returned ID must
	// always be non-null. An empty ImmutableRootMetadata may be
	// returned, but if it is non-empty, then its ID must match
	// the returned ID.
	GetForHandle(
		ctx context.Context, handle *TlfHandle, mStatus MergeStatus) (
		tlf.ID, ImmutableRootMetadata, error)

	// GetForTLF returns the current metadata object
	// corresponding to the given top-level folder, if the logged-in
	// user has read permission on the folder.
	GetForTLF(ctx context.Context, id tlf.ID) (ImmutableRootMetadata, error)

	// GetUnmergedForTLF is the same as the above but for unmerged
	// metadata.
	GetUnmergedForTLF(ctx context.Context, id tlf.ID, bid BranchID) (
		ImmutableRootMetadata, error)

	// GetRange returns a range of metadata objects corresponding to
	// the passed revision numbers (inclusive).
	GetRange(ctx context.Context, id tlf.ID, start, stop MetadataRevision) (
		[]ImmutableRootMetadata, error)

	// GetUnmergedRange is the same as the above but for unmerged
	// metadata history (inclusive).
	GetUnmergedRange(ctx context.Context, id tlf.ID, bid BranchID,
		start, stop MetadataRevision) ([]ImmutableRootMetadata, error)

	// Put stores the metadata object for the given
	// top-level folder.
	Put(ctx context.Context, rmd *RootMetadata) (MdID, error)

	// PutUnmerged is the same as the above but for unmerged
	// metadata history.
	PutUnmerged(ctx context.Context, rmd *RootMetadata) (MdID, error)

	// PruneBranch prunes all unmerged history for the given TLF
	// branch.
	PruneBranch(ctx context.Context, id tlf.ID, bid BranchID) error

	// ResolveBranch prunes all unmerged history for the given TLF
	// branch, and also deletes any blocks in `blocksToDelete` that
	// are still in the local journal.  It also appends the given MD
	// to the journal.
	ResolveBranch(ctx context.Context, id tlf.ID, bid BranchID,
		blocksToDelete []kbfsblock.ID, rmd *RootMetadata) (MdID, error)

	// GetLatestHandleForTLF returns the server's idea of the latest handle for the TLF,
	// which may not yet be reflected in the MD if the TLF hasn't been rekeyed since it
	// entered into a conflicting state.
	GetLatestHandleForTLF(ctx context.Context, id tlf.ID) (
		tlf.Handle, error)
}

// KeyOps fetches server-side key halves from the key server.
type KeyOps interface {
	// GetTLFCryptKeyServerHalf gets a server-side key half for a
	// device given the key half ID.
	GetTLFCryptKeyServerHalf(ctx context.Context,
		serverHalfID TLFCryptKeyServerHalfID,
		cryptPublicKey kbfscrypto.CryptPublicKey) (
		kbfscrypto.TLFCryptKeyServerHalf, error)

	// PutTLFCryptKeyServerHalves stores a server-side key halves for a
	// set of users and devices.
	PutTLFCryptKeyServerHalves(ctx context.Context,
		keyServerHalves UserDeviceKeyServerHalves) error

	// DeleteTLFCryptKeyServerHalf deletes a server-side key half for a
	// device given the key half ID.
	DeleteTLFCryptKeyServerHalf(ctx context.Context,
		uid keybase1.UID, kid keybase1.KID,
		serverHalfID TLFCryptKeyServerHalfID) error
}

// Prefetcher is an interface to a block prefetcher.
type Prefetcher interface {
	// PrefetchBlock directs the prefetcher to prefetch a block.
	PrefetchBlock(block Block, blockPtr BlockPointer, kmd KeyMetadata,
		priority int) error
	// PrefetchAfterBlockRetrieved allows the prefetcher to trigger prefetches
	// after a block has been retrieved. Whichever component is responsible for
	// retrieving blocks will call this method once it's done retrieving a
	// block. It caches if it has triggered a prefetch.
	PrefetchAfterBlockRetrieved(b Block, blockPtr BlockPointer,
		kmd KeyMetadata, priority int, lifetime BlockCacheLifetime,
		hasPrefetched bool)
	// Shutdown shuts down the prefetcher idempotently. Future calls to
	// the various Prefetch* methods will return io.EOF. The returned channel
	// allows upstream components to block until all pending prefetches are
	// complete. This feature is mainly used for testing, but also to toggle
	// the prefetcher on and off.
	Shutdown() <-chan struct{}
}

// BlockOps gets and puts data blocks to a BlockServer. It performs
// the necessary crypto operations on each block.
type BlockOps interface {
	// Get gets the block associated with the given block pointer
	// (which belongs to the TLF with the given key metadata),
	// decrypts it if necessary, and fills in the provided block
	// object with its contents, if the logged-in user has read
	// permission for that block. cacheLifetime controls the behavior of the
	// write-through cache once a Get completes.
	Get(ctx context.Context, kmd KeyMetadata, blockPtr BlockPointer,
		block Block, cacheLifetime BlockCacheLifetime) error

	// Ready turns the given block (which belongs to the TLF with
	// the given key metadata) into encoded (and encrypted) data,
	// and calculates its ID and size, so that we can do a bunch
	// of block puts in parallel for every write. Ready() must
	// guarantee that plainSize <= readyBlockData.QuotaSize().
	Ready(ctx context.Context, kmd KeyMetadata, block Block) (
		id kbfsblock.ID, plainSize int, readyBlockData ReadyBlockData, err error)

	// Delete instructs the server to delete the given block references.
	// It returns the number of not-yet deleted references to
	// each block reference
	Delete(ctx context.Context, tlfID tlf.ID, ptrs []BlockPointer) (
		liveCounts map[kbfsblock.ID]int, err error)

	// Archive instructs the server to mark the given block references
	// as "archived"; that is, they are not being used in the current
	// view of the folder, and shouldn't be served to anyone other
	// than folder writers.
	Archive(ctx context.Context, tlfID tlf.ID, ptrs []BlockPointer) error

	// TogglePrefetcher activates or deactivates the prefetcher.
	TogglePrefetcher(ctx context.Context, enable bool) error

	// Prefetcher retrieves this BlockOps' Prefetcher.
	Prefetcher() Prefetcher

	// Shutdown shuts down all the workers performing Get operations
	Shutdown()
}

// Duplicate kbfscrypto.AuthTokenRefreshHandler here to work around
// gomock's limitations.
type authTokenRefreshHandler interface {
	RefreshAuthToken(context.Context)
}

// MDServer gets and puts metadata for each top-level directory.  The
// instantiation should be able to fetch session/user details via KBPKI.  On a
// put, the server is responsible for 1) ensuring the user has appropriate
// permissions for whatever modifications were made; 2) ensuring that
// LastModifyingWriter and LastModifyingUser are updated appropriately; and 3)
// detecting conflicting writes based on the previous root block ID (i.e., when
// it supports strict consistency).  On a get, it verifies the logged-in user
// has read permissions.
//
// TODO: Add interface for searching by time
type MDServer interface {
	authTokenRefreshHandler

	// GetForHandle returns the current (signed/encrypted) metadata
	// object corresponding to the given top-level folder's handle, if
	// the logged-in user has read permission on the folder.  It
	// creates the folder if one doesn't exist yet, and the logged-in
	// user has permission to do so.
	//
	// If there is no returned error, then the returned ID must
	// always be non-null. A nil *RootMetadataSigned may be
	// returned, but if it is non-nil, then its ID must match the
	// returned ID.
	GetForHandle(ctx context.Context, handle tlf.Handle,
		mStatus MergeStatus) (tlf.ID, *RootMetadataSigned, error)

	// GetForTLF returns the current (signed/encrypted) metadata object
	// corresponding to the given top-level folder, if the logged-in
	// user has read permission on the folder.
	GetForTLF(ctx context.Context, id tlf.ID, bid BranchID, mStatus MergeStatus) (
		*RootMetadataSigned, error)

	// GetRange returns a range of (signed/encrypted) metadata objects
	// corresponding to the passed revision numbers (inclusive).
	GetRange(ctx context.Context, id tlf.ID, bid BranchID, mStatus MergeStatus,
		start, stop MetadataRevision) ([]*RootMetadataSigned, error)

	// Put stores the (signed/encrypted) metadata object for the given
	// top-level folder. Note: If the unmerged bit is set in the metadata
	// block's flags bitmask it will be appended to the unmerged per-device
	// history.
	Put(ctx context.Context, rmds *RootMetadataSigned, extra ExtraMetadata) error

	// PruneBranch prunes all unmerged history for the given TLF branch.
	PruneBranch(ctx context.Context, id tlf.ID, bid BranchID) error

	// RegisterForUpdate tells the MD server to inform the caller when
	// there is a merged update with a revision number greater than
	// currHead, which did NOT originate from this same MD server
	// session.  This method returns a chan which can receive only a
	// single error before it's closed.  If the received err is nil,
	// then there is updated MD ready to fetch which didn't originate
	// locally; if it is non-nil, then the previous registration
	// cannot send the next notification (e.g., the connection to the
	// MD server may have failed). In either case, the caller must
	// re-register to get a new chan that can receive future update
	// notifications.
	RegisterForUpdate(ctx context.Context, id tlf.ID,
		currHead MetadataRevision) (<-chan error, error)

	// CancelRegistration lets the local MDServer instance know that
	// we are no longer interested in updates for the specified
	// folder.  It does not necessarily forward this cancellation to
	// remote servers.
	CancelRegistration(ctx context.Context, id tlf.ID)

	// CheckForRekeys initiates the rekey checking process on the
	// server.  The server is allowed to delay this request, and so it
	// returns a channel for returning the error. Actual rekey
	// requests are expected to come in asynchronously.
	CheckForRekeys(ctx context.Context) <-chan error

	// TruncateLock attempts to take the history truncation lock for
	// this folder, for a TTL defined by the server.  Returns true if
	// the lock was successfully taken.
	TruncateLock(ctx context.Context, id tlf.ID) (bool, error)
	// TruncateUnlock attempts to release the history truncation lock
	// for this folder.  Returns true if the lock was successfully
	// released.
	TruncateUnlock(ctx context.Context, id tlf.ID) (bool, error)

	// DisableRekeyUpdatesForTesting disables processing rekey updates
	// received from the mdserver while testing.
	DisableRekeyUpdatesForTesting()

	// Shutdown is called to shutdown an MDServer connection.
	Shutdown()

	// IsConnected returns whether the MDServer is connected.
	IsConnected() bool

	// GetLatestHandleForTLF returns the server's idea of the latest handle for the TLF,
	// which may not yet be reflected in the MD if the TLF hasn't been rekeyed since it
	// entered into a conflicting state.  For the highest level of confidence, the caller
	// should verify the mapping with a Merkle tree lookup.
	GetLatestHandleForTLF(ctx context.Context, id tlf.ID) (
		tlf.Handle, error)

	// OffsetFromServerTime is the current estimate for how off our
	// local clock is from the mdserver clock.  Add this to any
	// mdserver-provided timestamps to get the "local" time of the
	// corresponding event.  If the returned bool is false, then we
	// don't have a current estimate for the offset.
	OffsetFromServerTime() (time.Duration, bool)

	// GetKeyBundles looks up the key bundles for the given key
	// bundle IDs. tlfID must be non-zero but either or both wkbID
	// and rkbID can be zero, in which case nil will be returned
	// for the respective bundle. If a bundle cannot be found, an
	// error is returned and nils are returned for both bundles.
	GetKeyBundles(ctx context.Context, tlfID tlf.ID,
		wkbID TLFWriterKeyBundleID, rkbID TLFReaderKeyBundleID) (
		*TLFWriterKeyBundleV3, *TLFReaderKeyBundleV3, error)
}

type mdServerLocal interface {
	MDServer
	addNewAssertionForTest(
		uid keybase1.UID, newAssertion keybase1.SocialAssertion) error
	getCurrentMergedHeadRevision(ctx context.Context, id tlf.ID) (
		rev MetadataRevision, err error)
	isShutdown() bool
	copy(config mdServerLocalConfig) mdServerLocal
}

// BlockServer gets and puts opaque data blocks.  The instantiation
// should be able to fetch session/user details via KBPKI.  On a
// put/delete, the server is reponsible for: 1) checking that the ID
// matches the hash of the buffer; and 2) enforcing writer quotas.
type BlockServer interface {
	authTokenRefreshHandler

	// Get gets the (encrypted) block data associated with the given
	// block ID and context, uses the provided block key to decrypt
	// the block, and fills in the provided block object with its
	// contents, if the logged-in user has read permission for that
	// block.
	Get(ctx context.Context, tlfID tlf.ID, id kbfsblock.ID, context kbfsblock.Context) (
		[]byte, kbfscrypto.BlockCryptKeyServerHalf, error)
	// Put stores the (encrypted) block data under the given ID
	// and context on the server, along with the server half of
	// the block key.  context should contain a kbfsblock.RefNonce
	// of zero.  There will be an initial reference for this block
	// for the given context.
	//
	// Put should be idempotent, although it should also return an
	// error if, for a given ID, any of the other arguments differ
	// from previous Put calls with the same ID.
	//
	// If this returns a BServerErrorOverQuota, with Throttled=false,
	// the caller can treat it as informational and otherwise ignore
	// the error.
	Put(ctx context.Context, tlfID tlf.ID, id kbfsblock.ID, context kbfsblock.Context,
		buf []byte, serverHalf kbfscrypto.BlockCryptKeyServerHalf) error

	// AddBlockReference adds a new reference to the given block,
	// defined by the given context (which should contain a
	// non-zero kbfsblock.RefNonce).  (Contexts with a
	// kbfsblock.RefNonce of zero should be used when putting the
	// block for the first time via Put().)  Returns a
	// BServerErrorBlockNonExistent if id is unknown within this
	// folder.
	//
	// AddBlockReference should be idempotent, although it should
	// also return an error if, for a given ID and refnonce, any
	// of the other fields of context differ from previous
	// AddBlockReference calls with the same ID and refnonce.
	//
	// If this returns a BServerErrorOverQuota, with Throttled=false,
	// the caller can treat it as informational and otherwise ignore
	// the error.
	AddBlockReference(ctx context.Context, tlfID tlf.ID, id kbfsblock.ID,
		context kbfsblock.Context) error
	// RemoveBlockReferences removes the references to the given block
	// ID defined by the given contexts.  If no references to the block
	// remain after this call, the server is allowed to delete the
	// corresponding block permanently.  If the reference defined by
	// the count has already been removed, the call is a no-op.
	// It returns the number of remaining not-yet-deleted references after this
	// reference has been removed
	RemoveBlockReferences(ctx context.Context, tlfID tlf.ID,
		contexts kbfsblock.ContextMap) (liveCounts map[kbfsblock.ID]int, err error)

	// ArchiveBlockReferences marks the given block references as
	// "archived"; that is, they are not being used in the current
	// view of the folder, and shouldn't be served to anyone other
	// than folder writers.
	//
	// For a given ID/refnonce pair, ArchiveBlockReferences should
	// be idempotent, although it should also return an error if
	// any of the other fields of the context differ from previous
	// calls with the same ID/refnonce pair.
	ArchiveBlockReferences(ctx context.Context, tlfID tlf.ID,
		contexts kbfsblock.ContextMap) error

	// IsUnflushed returns whether a given block is being queued
	// locally for later flushing to another block server.
	IsUnflushed(ctx context.Context, tlfID tlf.ID, id kbfsblock.ID) (bool, error)

	// Shutdown is called to shutdown a BlockServer connection.
	Shutdown()

	// GetUserQuotaInfo returns the quota for the user.
	GetUserQuotaInfo(ctx context.Context) (info *kbfsblock.UserQuotaInfo, err error)
}

// blockServerLocal is the interface for BlockServer implementations
// that store data locally.
type blockServerLocal interface {
	BlockServer
	// getAllRefsForTest returns all the known block references
	// for the given TLF, and should only be used during testing.
	getAllRefsForTest(ctx context.Context, tlfID tlf.ID) (
		map[kbfsblock.ID]blockRefMap, error)
}

// BlockSplitter decides when a file or directory block needs to be split
type BlockSplitter interface {
	// CopyUntilSplit copies data into the block until we reach the
	// point where we should split, but only if writing to the end of
	// the last block.  If this is writing into the middle of a file,
	// just copy everything that will fit into the block, and assume
	// that block boundaries will be fixed later. Return how much was
	// copied.
	CopyUntilSplit(
		block *FileBlock, lastBlock bool, data []byte, off int64) int64

	// CheckSplit, given a block, figures out whether it ends at the
	// right place.  If so, return 0.  If not, return either the
	// offset in the block where it should be split, or -1 if more
	// bytes from the next block should be appended.
	CheckSplit(block *FileBlock) int64

	// MaxPtrsPerBlock describes the number of indirect pointers we
	// can fit into one indirect block.
	MaxPtrsPerBlock() int

	// ShouldEmbedBlockChanges decides whether we should keep the
	// block changes embedded in the MD or not.
	ShouldEmbedBlockChanges(bc *BlockChanges) bool
}

// KeyServer fetches/writes server-side key halves from/to the key server.
type KeyServer interface {
	// GetTLFCryptKeyServerHalf gets a server-side key half for a
	// device given the key half ID.
	GetTLFCryptKeyServerHalf(ctx context.Context,
		serverHalfID TLFCryptKeyServerHalfID,
		cryptPublicKey kbfscrypto.CryptPublicKey) (
		kbfscrypto.TLFCryptKeyServerHalf, error)

	// PutTLFCryptKeyServerHalves stores a server-side key halves for a
	// set of users and devices.
	PutTLFCryptKeyServerHalves(ctx context.Context,
		keyServerHalves UserDeviceKeyServerHalves) error

	// DeleteTLFCryptKeyServerHalf deletes a server-side key half for a
	// device given the key half ID.
	DeleteTLFCryptKeyServerHalf(ctx context.Context,
		uid keybase1.UID, kid keybase1.KID,
		serverHalfID TLFCryptKeyServerHalfID) error

	// Shutdown is called to free any KeyServer resources.
	Shutdown()
}

// NodeChange represents a change made to a node as part of an atomic
// file system operation.
type NodeChange struct {
	Node Node
	// Basenames of entries added/removed.
	DirUpdated  []string
	FileUpdated []WriteRange
}

// Observer can be notified that there is an available update for a
// given directory.  The notification callbacks should not block, or
// make any calls to the Notifier interface.  Nodes passed to the
// observer should not be held past the end of the notification
// callback.
type Observer interface {
	// LocalChange announces that the file at this Node has been
	// updated locally, but not yet saved at the server.
	LocalChange(ctx context.Context, node Node, write WriteRange)
	// BatchChanges announces that the nodes have all been updated
	// together atomically.  Each NodeChange in changes affects the
	// same top-level folder and branch.
	BatchChanges(ctx context.Context, changes []NodeChange)
	// TlfHandleChange announces that the handle of the corresponding
	// folder branch has changed, likely due to previously-unresolved
	// assertions becoming resolved.  This indicates that the listener
	// should switch over any cached paths for this folder-branch to
	// the new name.  Nodes that were acquired under the old name will
	// still continue to work, but new lookups on the old name may
	// either encounter alias errors or entirely new TLFs (in the case
	// of conflicts).
	TlfHandleChange(ctx context.Context, newHandle *TlfHandle)
}

// Notifier notifies registrants of directory changes
type Notifier interface {
	// RegisterForChanges declares that the given Observer wants to
	// subscribe to updates for the given top-level folders.
	RegisterForChanges(folderBranches []FolderBranch, obs Observer) error
	// UnregisterFromChanges declares that the given Observer no
	// longer wants to subscribe to updates for the given top-level
	// folders.
	UnregisterFromChanges(folderBranches []FolderBranch, obs Observer) error
}

// Clock is an interface for getting the current time
type Clock interface {
	// Now returns the current time.
	Now() time.Time
}

// ConflictRenamer deals with names for conflicting directory entries.
type ConflictRenamer interface {
	// ConflictRename returns the appropriately modified filename.
	ConflictRename(ctx context.Context, op op, original string) (
		string, error)
}

// Config collects all the singleton instance instantiations needed to
// run KBFS in one place.  The methods below are self-explanatory and
// do not require comments.
type Config interface {
	dataVersioner
	logMaker
	blockCacher
	blockServerGetter
	codecGetter
	cryptoPureGetter
	keyGetterGetter
	KBFSOps() KBFSOps
	SetKBFSOps(KBFSOps)
	KBPKI() KBPKI
	SetKBPKI(KBPKI)
	KeyManager() KeyManager
	SetKeyManager(KeyManager)
	Reporter() Reporter
	SetReporter(Reporter)
	MDCache() MDCache
	SetMDCache(MDCache)
	KeyCache() KeyCache
	SetKeyBundleCache(KeyBundleCache)
	KeyBundleCache() KeyBundleCache
	SetKeyCache(KeyCache)
	SetBlockCache(BlockCache)
	DirtyBlockCache() DirtyBlockCache
	SetDirtyBlockCache(DirtyBlockCache)
	Crypto() Crypto
	SetCrypto(Crypto)
	SetCodec(kbfscodec.Codec)
	MDOps() MDOps
	SetMDOps(MDOps)
	KeyOps() KeyOps
	SetKeyOps(KeyOps)
	BlockOps() BlockOps
	SetBlockOps(BlockOps)
	MDServer() MDServer
	SetMDServer(MDServer)
	SetBlockServer(BlockServer)
	KeyServer() KeyServer
	SetKeyServer(KeyServer)
	KeybaseService() KeybaseService
	SetKeybaseService(KeybaseService)
	BlockSplitter() BlockSplitter
	SetBlockSplitter(BlockSplitter)
	Notifier() Notifier
	SetNotifier(Notifier)
	Clock() Clock
	SetClock(Clock)
	ConflictRenamer() ConflictRenamer
	SetConflictRenamer(ConflictRenamer)
	MetadataVersion() MetadataVer
	SetMetadataVersion(MetadataVer)
	RekeyQueue() RekeyQueue
	SetRekeyQueue(RekeyQueue)
	// ReqsBufSize indicates the number of read or write operations
	// that can be buffered per folder
	ReqsBufSize() int
	// MaxNameBytes indicates the maximum supported size of a
	// directory entry name in bytes.
	MaxNameBytes() uint32
	// MaxDirBytes indicates the maximum supported plaintext size of a
	// directory in bytes.
	MaxDirBytes() uint64
	// DoBackgroundFlushes says whether we should periodically try to
	// flush dirty files, even without a sync from the user.  Should
	// be true except for during some testing.
	DoBackgroundFlushes() bool
	SetDoBackgroundFlushes(bool)
	// RekeyWithPromptWaitTime indicates how long to wait, after
	// setting the rekey bit, before prompting for a paper key.
	RekeyWithPromptWaitTime() time.Duration
	SetRekeyWithPromptWaitTime(time.Duration)

	// GracePeriod specifies a grace period for which a delayed cancellation
	// waits before actual cancels the context. This is useful for giving
	// critical portion of a slow remote operation some extra time to finish as
	// an effort to avoid conflicting. Example include an O_EXCL Create call
	// interrupted by ALRM signal actually makes it to the server, while
	// application assumes not since EINTR is returned. A delayed cancellation
	// allows us to distinguish between successful cancel (where remote operation
	// didn't make to server) or failed cancel (where remote operation made to
	// the server). However, the optimal value of this depends on the network
	// conditions. A long grace period for really good network condition would
	// just unnecessarily slow down Ctrl-C.
	//
	// TODO: make this adaptive and self-change over time based on network
	// conditions.
	DelayedCancellationGracePeriod() time.Duration
	SetDelayedCancellationGracePeriod(time.Duration)
	// QuotaReclamationPeriod indicates how often should each TLF
	// should check for quota to reclaim.  If the Duration.Seconds()
	// == 0, quota reclamation should not run automatically.
	QuotaReclamationPeriod() time.Duration
	// QuotaReclamationMinUnrefAge indicates the minimum time a block
	// must have been unreferenced before it can be reclaimed.
	QuotaReclamationMinUnrefAge() time.Duration
	// QuotaReclamationMinHeadAge indicates the minimum age of the
	// most recently merged MD update before we can run reclamation,
	// to avoid conflicting with a currently active writer.
	QuotaReclamationMinHeadAge() time.Duration

	// ResetCaches clears and re-initializes all data and key caches.
	ResetCaches()

	// MetricsRegistry may be nil, which should be interpreted as
	// not using metrics at all. (i.e., as if UseNilMetrics were
	// set). This differs from how go-metrics treats nil Registry
	// objects, which is to use the default registry.
	MetricsRegistry() metrics.Registry
	SetMetricsRegistry(metrics.Registry)
	// TLFValidDuration is the time TLFs are valid before identification needs to be redone.
	TLFValidDuration() time.Duration
	// SetTLFValidDuration sets TLFValidDuration.
	SetTLFValidDuration(time.Duration)
	// Shutdown is called to free config resources.
	Shutdown(context.Context) error
	// CheckStateOnShutdown tells the caller whether or not it is safe
	// to check the state of the system on shutdown.
	CheckStateOnShutdown() bool
}

// NodeCache holds Nodes, and allows libkbfs to update them when
// things change about the underlying KBFS blocks.  It is probably
// most useful to instantiate this on a per-folder-branch basis, so
// that it can create a Path with the correct DirId and Branch name.
type NodeCache interface {
	// GetOrCreate either makes a new Node for the given
	// BlockPointer, or returns an existing one. TODO: If we ever
	// support hard links, we will have to revisit the "name" and
	// "parent" parameters here.  name must not be empty. Returns
	// an error if parent cannot be found.
	GetOrCreate(ptr BlockPointer, name string, parent Node) (Node, error)
	// Get returns the Node associated with the given ptr if one
	// already exists.  Otherwise, it returns nil.
	Get(ref BlockRef) Node
	// UpdatePointer updates the BlockPointer for the corresponding
	// Node.  NodeCache ignores this call when oldRef is not cached in
	// any Node. Returns whether the pointer was updated.
	UpdatePointer(oldRef BlockRef, newPtr BlockPointer) bool
	// Move swaps the parent node for the corresponding Node, and
	// updates the node's name.  NodeCache ignores the call when ptr
	// is not cached.  Returns an error if newParent cannot be found.
	// If newParent is nil, it treats the ptr's corresponding node as
	// being unlinked from the old parent completely.
	Move(ref BlockRef, newParent Node, newName string) error
	// Unlink set the corresponding node's parent to nil and caches
	// the provided path in case the node is still open. NodeCache
	// ignores the call when ptr is not cached.  The path is required
	// because the caller may have made changes to the parent nodes
	// already that shouldn't be reflected in the cached path.
	// Returns whether a node was actually updated.
	Unlink(ref BlockRef, oldPath path) bool
	// PathFromNode creates the path up to a given Node.
	PathFromNode(node Node) path
	// AllNodes returns the complete set of nodes currently in the cache.
	AllNodes() []Node
}

// fileBlockDeepCopier fetches a file block, makes a deep copy of it
// (duplicating pointer for any indirect blocks) and generates a new
// random temporary block ID for it.  It returns the new BlockPointer,
// and internally saves the block for future uses.
type fileBlockDeepCopier func(context.Context, string, BlockPointer) (
	BlockPointer, error)

// crAction represents a specific action to take as part of the
// conflict resolution process.
type crAction interface {
	// swapUnmergedBlock should be called before do(), and if it
	// returns true, the caller must use the merged block
	// corresponding to the returned BlockPointer instead of
	// unmergedBlock when calling do().  If BlockPointer{} is zeroPtr
	// (and true is returned), just swap in the regular mergedBlock.
	swapUnmergedBlock(unmergedChains *crChains, mergedChains *crChains,
		unmergedBlock *DirBlock) (bool, BlockPointer, error)
	// do modifies the given merged block in place to resolve the
	// conflict, and potential uses the provided blockCopyFetchers to
	// obtain copies of other blocks (along with new BlockPointers)
	// when requiring a block copy.
	do(ctx context.Context, unmergedCopier fileBlockDeepCopier,
		mergedCopier fileBlockDeepCopier, unmergedBlock *DirBlock,
		mergedBlock *DirBlock) error
	// updateOps potentially modifies, in place, the slices of
	// unmerged and merged operations stored in the corresponding
	// crChains for the given unmerged and merged most recent
	// pointers.  Eventually, the "unmerged" ops will be pushed as
	// part of a MD update, and so should contain any necessarily
	// operations to fully merge the unmerged data, including any
	// conflict resolution.  The "merged" ops will be played through
	// locally, to notify any caches about the newly-obtained merged
	// data (and any changes to local data that were required as part
	// of conflict resolution, such as renames).  A few things to note:
	// * A particular action's updateOps method may be called more than
	//   once for different sets of chains, however it should only add
	//   new directory operations (like create/rm/rename) into directory
	//   chains.
	// * updateOps doesn't necessarily result in correct BlockPointers within
	//   each of those ops; that must happen in a later phase.
	// * mergedBlock can be nil if the chain is for a file.
	updateOps(unmergedMostRecent BlockPointer, mergedMostRecent BlockPointer,
		unmergedBlock *DirBlock, mergedBlock *DirBlock,
		unmergedChains *crChains, mergedChains *crChains) error
	// String returns a string representation for this crAction, used
	// for debugging.
	String() string
}

// RekeyQueue is a managed queue of folders needing some rekey action taken upon them
// by the current client.
type RekeyQueue interface {
	// Enqueue enqueues a folder for rekey action. If the TLF is already in the
	// rekey queue, the error channel of the existing one is returned.
	Enqueue(tlf.ID) <-chan error
	// IsRekeyPending returns true if the given folder is in the rekey queue.
	// Note that a rekey request that a worker has already picked up and is
	// working on doesn't count as "pending".
	IsRekeyPending(tlf.ID) bool
	// Clear cancels all pending rekey actions and clears the queue.
	Clear()
	// Waits for all queued rekeys to finish
	Wait(ctx context.Context) error
}

// BareRootMetadata is a read-only interface to the bare serializeable MD that
// is signed by the reader or writer.
type BareRootMetadata interface {
	// TlfID returns the ID of the TLF this BareRootMetadata is for.
	TlfID() tlf.ID
	// KeyGenerationsToUpdate returns a range that has to be
	// updated when rekeying. start is included, but end is not
	// included. This range can be empty (i.e., start >= end), in
	// which case there's nothing to update, i.e. the TLF is
	// public, or there aren't any existing key generations.
	KeyGenerationsToUpdate() (start KeyGen, end KeyGen)
	// LatestKeyGeneration returns the most recent key generation in this
	// BareRootMetadata, or PublicKeyGen if this TLF is public.
	LatestKeyGeneration() KeyGen
	// IsValidRekeyRequest returns true if the current block is a simple rekey wrt
	// the passed block.
	IsValidRekeyRequest(codec kbfscodec.Codec, prevMd BareRootMetadata,
		user keybase1.UID, prevExtra, extra ExtraMetadata) (bool, error)
	// MergedStatus returns the status of this update -- has it been
	// merged into the main folder or not?
	MergedStatus() MergeStatus
	// IsRekeySet returns true if the rekey bit is set.
	IsRekeySet() bool
	// IsWriterMetadataCopiedSet returns true if the bit is set indicating
	// the writer metadata was copied.
	IsWriterMetadataCopiedSet() bool
	// IsFinal returns true if this is the last metadata block for a given
	// folder.  This is only expected to be set for folder resets.
	IsFinal() bool
	// IsWriter returns whether or not the user+device is an authorized writer.
	IsWriter(user keybase1.UID, deviceKID keybase1.KID, extra ExtraMetadata) bool
	// IsReader returns whether or not the user+device is an authorized reader.
	IsReader(user keybase1.UID, deviceKID keybase1.KID, extra ExtraMetadata) bool
	// DeepCopy returns a deep copy of the underlying data structure.
	DeepCopy(codec kbfscodec.Codec) (MutableBareRootMetadata, error)
	// MakeSuccessorCopy returns a newly constructed successor
	// copy to this metadata revision.  It differs from DeepCopy
	// in that it can perform an up conversion to a new metadata
	// version. tlfCryptKeyGetter should be a function that
	// returns a list of TLFCryptKeys for all key generations in
	// ascending order.
	MakeSuccessorCopy(codec kbfscodec.Codec, crypto cryptoPure,
		extra ExtraMetadata, latestMDVer MetadataVer,
		tlfCryptKeyGetter func() ([]kbfscrypto.TLFCryptKey, error),
		isReadableAndWriter bool) (mdCopy MutableBareRootMetadata,
		extraCopy ExtraMetadata, err error)
	// CheckValidSuccessor makes sure the given BareRootMetadata is a valid
	// successor to the current one, and returns an error otherwise.
	CheckValidSuccessor(currID MdID, nextMd BareRootMetadata) error
	// CheckValidSuccessorForServer is like CheckValidSuccessor but with
	// server-specific error messages.
	CheckValidSuccessorForServer(currID MdID, nextMd BareRootMetadata) error
	// MakeBareTlfHandle makes a tlf.Handle for this
	// BareRootMetadata. Should be used only by servers and MDOps.
	MakeBareTlfHandle(extra ExtraMetadata) (tlf.Handle, error)
	// TlfHandleExtensions returns a list of handle extensions associated with the TLf.
	TlfHandleExtensions() (extensions []tlf.HandleExtension)
	// GetDevicePublicKeys returns the kbfscrypto.CryptPublicKeys
	// for all known users and devices. Returns an error if the
	// TLF is public.
	GetUserDevicePublicKeys(extra ExtraMetadata) (
		writers, readers UserDevicePublicKeys, err error)
	// GetTLFCryptKeyParams returns all the necessary info to construct
	// the TLF crypt key for the given key generation, user, and device
	// (identified by its crypt public key), or false if not found. This
	// returns an error if the TLF is public.
	GetTLFCryptKeyParams(keyGen KeyGen, user keybase1.UID,
		key kbfscrypto.CryptPublicKey, extra ExtraMetadata) (
		kbfscrypto.TLFEphemeralPublicKey,
		EncryptedTLFCryptKeyClientHalf,
		TLFCryptKeyServerHalfID, bool, error)
	// IsValidAndSigned verifies the BareRootMetadata, checks the
	// writer signature, and returns an error if a problem was
	// found. This should be the first thing checked on a BRMD
	// retrieved from an untrusted source, and then the signing
	// user and key should be validated, either by comparing to
	// the current device key (using IsLastModifiedBy), or by
	// checking with KBPKI.
	IsValidAndSigned(codec kbfscodec.Codec,
		crypto cryptoPure, extra ExtraMetadata) error
	// IsLastModifiedBy verifies that the BareRootMetadata is
	// written by the given user and device (identified by the KID
	// of the device verifying key), and returns an error if not.
	IsLastModifiedBy(uid keybase1.UID, key kbfscrypto.VerifyingKey) error
	// LastModifyingWriter return the UID of the last user to modify the writer metadata.
	LastModifyingWriter() keybase1.UID
	// LastModifyingUser return the UID of the last user to modify the any of the metadata.
	GetLastModifyingUser() keybase1.UID
	// RefBytes returns the number of newly referenced bytes introduced by this revision of metadata.
	RefBytes() uint64
	// UnrefBytes returns the number of newly unreferenced bytes introduced by this revision of metadata.
	UnrefBytes() uint64
	// DiskUsage returns the estimated disk usage for the folder as of this revision of metadata.
	DiskUsage() uint64
	// RevisionNumber returns the revision number associated with this metadata structure.
	RevisionNumber() MetadataRevision
	// BID returns the per-device branch ID associated with this metadata revision.
	BID() BranchID
	// GetPrevRoot returns the hash of the previous metadata revision.
	GetPrevRoot() MdID
	// IsUnmergedSet returns true if the unmerged bit is set.
	IsUnmergedSet() bool
	// GetSerializedPrivateMetadata returns the serialized private metadata as a byte slice.
	GetSerializedPrivateMetadata() []byte
	// GetSerializedWriterMetadata serializes the underlying writer metadata and returns the result.
	GetSerializedWriterMetadata(codec kbfscodec.Codec) ([]byte, error)
	// Version returns the metadata version.
	Version() MetadataVer
	// GetCurrentTLFPublicKey returns the TLF public key for the
	// current key generation.
	GetCurrentTLFPublicKey(ExtraMetadata) (kbfscrypto.TLFPublicKey, error)
	// GetUnresolvedParticipants returns any unresolved readers
	// and writers present in this revision of metadata. The
	// returned array should be safe to modify by the caller.
	GetUnresolvedParticipants() []keybase1.SocialAssertion
	// GetTLFWriterKeyBundleID returns the ID of the externally-stored writer key bundle, or the zero value if
	// this object stores it internally.
	GetTLFWriterKeyBundleID() TLFWriterKeyBundleID
	// GetTLFReaderKeyBundleID returns the ID of the externally-stored reader key bundle, or the zero value if
	// this object stores it internally.
	GetTLFReaderKeyBundleID() TLFReaderKeyBundleID
	// StoresHistoricTLFCryptKeys returns whether or not history keys are symmetrically encrypted; if not, they're
	// encrypted per-device.
	StoresHistoricTLFCryptKeys() bool
	// GetHistoricTLFCryptKey attempts to symmetrically decrypt the key at the given
	// generation using the current generation's TLFCryptKey.
	GetHistoricTLFCryptKey(c cryptoPure, keyGen KeyGen,
		currentKey kbfscrypto.TLFCryptKey, extra ExtraMetadata) (
		kbfscrypto.TLFCryptKey, error)
}

// MutableBareRootMetadata is a mutable interface to the bare serializeable MD that is signed by the reader or writer.
type MutableBareRootMetadata interface {
	BareRootMetadata

	// SetRefBytes sets the number of newly referenced bytes introduced by this revision of metadata.
	SetRefBytes(refBytes uint64)
	// SetUnrefBytes sets the number of newly unreferenced bytes introduced by this revision of metadata.
	SetUnrefBytes(unrefBytes uint64)
	// SetDiskUsage sets the estimated disk usage for the folder as of this revision of metadata.
	SetDiskUsage(diskUsage uint64)
	// AddRefBytes increments the number of newly referenced bytes introduced by this revision of metadata.
	AddRefBytes(refBytes uint64)
	// AddUnrefBytes increments the number of newly unreferenced bytes introduced by this revision of metadata.
	AddUnrefBytes(unrefBytes uint64)
	// AddDiskUsage increments the estimated disk usage for the folder as of this revision of metadata.
	AddDiskUsage(diskUsage uint64)
	// ClearRekeyBit unsets any set rekey bit.
	ClearRekeyBit()
	// ClearWriterMetadataCopiedBit unsets any set writer metadata copied bit.
	ClearWriterMetadataCopiedBit()
	// ClearFinalBit unsets any final bit.
	ClearFinalBit()
	// SetUnmerged sets the unmerged bit.
	SetUnmerged()
	// SetBranchID sets the branch ID for this metadata revision.
	SetBranchID(bid BranchID)
	// SetPrevRoot sets the hash of the previous metadata revision.
	SetPrevRoot(mdID MdID)
	// SetSerializedPrivateMetadata sets the serialized private metadata.
	SetSerializedPrivateMetadata(spmd []byte)
	// SignWriterMetadataInternally signs the writer metadata, for
	// versions that store this signature inside the metadata.
	SignWriterMetadataInternally(ctx context.Context,
		codec kbfscodec.Codec, signer kbfscrypto.Signer) error
	// SetLastModifyingWriter sets the UID of the last user to modify the writer metadata.
	SetLastModifyingWriter(user keybase1.UID)
	// SetLastModifyingUser sets the UID of the last user to modify any of the metadata.
	SetLastModifyingUser(user keybase1.UID)
	// SetRekeyBit sets the rekey bit.
	SetRekeyBit()
	// SetFinalBit sets the finalized bit.
	SetFinalBit()
	// SetWriterMetadataCopiedBit set the writer metadata copied bit.
	SetWriterMetadataCopiedBit()
	// SetRevision sets the revision number of the underlying metadata.
	SetRevision(revision MetadataRevision)
	// SetUnresolvedReaders sets the list of unresolved readers associated with this folder.
	SetUnresolvedReaders(readers []keybase1.SocialAssertion)
	// SetUnresolvedWriters sets the list of unresolved writers associated with this folder.
	SetUnresolvedWriters(writers []keybase1.SocialAssertion)
	// SetConflictInfo sets any conflict info associated with this metadata revision.
	SetConflictInfo(ci *tlf.HandleExtension)
	// SetFinalizedInfo sets any finalized info associated with this metadata revision.
	SetFinalizedInfo(fi *tlf.HandleExtension)
	// SetWriters sets the list of writers associated with this folder.
	SetWriters(writers []keybase1.UID)
	// SetTlfID sets the ID of the underlying folder in the metadata structure.
	SetTlfID(tlf tlf.ID)

	// AddKeyGeneration adds a new key generation to this revision
	// of metadata. If StoresHistoricTLFCryptKeys is false, then
	// currCryptKey must be zero. Otherwise, currCryptKey must be
	// zero if there are no existing key generations, and non-zero
	// for otherwise.
	//
	// AddKeyGeneration must only be called on metadata for
	// private TLFs.
	//
	// Note that the TLFPrivateKey corresponding to privKey must
	// also be stored in PrivateMetadata.
	AddKeyGeneration(codec kbfscodec.Codec, crypto cryptoPure,
		currExtra ExtraMetadata,
		updatedWriterKeys, updatedReaderKeys UserDevicePublicKeys,
		ePubKey kbfscrypto.TLFEphemeralPublicKey,
		ePrivKey kbfscrypto.TLFEphemeralPrivateKey,
		pubKey kbfscrypto.TLFPublicKey,
		currCryptKey, nextCryptKey kbfscrypto.TLFCryptKey) (
		nextExtra ExtraMetadata,
		serverHalves UserDeviceKeyServerHalves, err error)

	// UpdateKeyBundles ensures that every device for every writer
	// and reader in the provided lists has complete TLF crypt key
	// info, and uses the new ephemeral key pair to generate the
	// info if it doesn't yet exist. tlfCryptKeys must contain an
	// entry for each key generation in KeyGenerationsToUpdate(),
	// in ascending order.
	//
	// updatedWriterKeys and updatedReaderKeys usually contains
	// the full maps of writers to per-device crypt public keys,
	// but for reader rekey, updatedWriterKeys will be empty and
	// updatedReaderKeys will contain only a single entry.
	//
	// UpdateKeyBundles must only be called on metadata for
	// private TLFs.
	//
	// An array of server halves to push to the server are
	// returned, with each entry corresponding to each key
	// generation in KeyGenerationsToUpdate(), in ascending order.
	UpdateKeyBundles(crypto cryptoPure, extra ExtraMetadata,
		updatedWriterKeys, updatedReaderKeys UserDevicePublicKeys,
		ePubKey kbfscrypto.TLFEphemeralPublicKey,
		ePrivKey kbfscrypto.TLFEphemeralPrivateKey,
		tlfCryptKeys []kbfscrypto.TLFCryptKey) (
		[]UserDeviceKeyServerHalves, error)

	// PromoteReaders converts the given set of users (which may
	// be empty) from readers to writers.
	PromoteReaders(readersToPromote map[keybase1.UID]bool,
		extra ExtraMetadata) error

	// RevokeRemovedDevices removes key info for any device not in
	// the given maps, and returns a corresponding map of server
	// halves to delete from the server.
	//
	// Note: the returned server halves may not be for all key
	// generations, e.g. for MDv3 it's only for the latest key
	// generation.
	RevokeRemovedDevices(
		updatedWriterKeys, updatedReaderKeys UserDevicePublicKeys,
		extra ExtraMetadata) (ServerHalfRemovalInfo, error)

	// FinalizeRekey must be called called after all rekeying work
	// has been performed on the underlying metadata.
	FinalizeRekey(c cryptoPure, extra ExtraMetadata) error
}

// KeyBundleCache is an interface to a key bundle cache for use with v3 metadata.
type KeyBundleCache interface {
	// GetTLFReaderKeyBundle returns the TLFReaderKeyBundleV3 for
	// the given TLFReaderKeyBundleID, or nil if there is none.
	GetTLFReaderKeyBundle(tlf.ID, TLFReaderKeyBundleID) (*TLFReaderKeyBundleV3, error)
	// GetTLFWriterKeyBundle returns the TLFWriterKeyBundleV3 for
	// the given TLFWriterKeyBundleID, or nil if there is none.
	GetTLFWriterKeyBundle(tlf.ID, TLFWriterKeyBundleID) (*TLFWriterKeyBundleV3, error)
	// PutTLFReaderKeyBundle stores the given TLFReaderKeyBundleV3.
	PutTLFReaderKeyBundle(tlf.ID, TLFReaderKeyBundleID, TLFReaderKeyBundleV3)
	// PutTLFWriterKeyBundle stores the given TLFWriterKeyBundleV3.
	PutTLFWriterKeyBundle(tlf.ID, TLFWriterKeyBundleID, TLFWriterKeyBundleV3)
}<|MERGE_RESOLUTION|>--- conflicted
+++ resolved
@@ -317,16 +317,14 @@
 	// ClearPrivateFolderMD clears any cached private folder metadata,
 	// e.g. on a logout.
 	ClearPrivateFolderMD(ctx context.Context)
-<<<<<<< HEAD
-
-	// GetPathStringByNode gets the full canonical path for a give node.
-	GetPathStringByNode(ctx context.Context, node Node) (string, error)
-=======
+
 	// ForceFastForward forwards the nodes of all folders to their
 	// newest version, if the folder is not currently receiving
 	// updates.  It works asynchronously, so no error is returned.
 	ForceFastForward(ctx context.Context)
->>>>>>> f3035782
+
+	// GetPathStringByNode gets the full canonical path for a give node.
+	GetPathStringByNode(ctx context.Context, node Node) (string, error)
 }
 
 // KeybaseService is an interface for communicating with the keybase
